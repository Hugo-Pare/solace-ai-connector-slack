import base64
import re
from datetime import datetime

from prettytable import PrettyTable

from solace_ai_connector.common.log import log
from .slack_base import SlackBase


info = {
    "class_name": "SlackOutput",
    "description": (
        "Slack output component. The component sends messages to Slack channels using the Bolt API."
    ),
    "config_parameters": [
        {
            "name": "slack_bot_token",
            "type": "string",
            "description": "The Slack bot token to connect to Slack.",
        },
        {
            "name": "slack_app_token",
            "type": "string",
            "description": "The Slack app token to connect to Slack.",
        },
        {
            "name": "share_slack_connection",
            "type": "string",
            "description": "Share the Slack connection with other components in this instance.",
        },
        {
            "name": "correct_markdown_formatting",
            "type": "boolean",
            "description": "Correct markdown formatting in messages to conform to Slack markdown.",
            "default": "true",
        },
    ],
    "input_schema": {
        "type": "object",
        "properties": {
            "message_info": {
                "type": "object",
                "properties": {
                    "channel": {
                        "type": "string",
                    },
                    "type": {
                        "type": "string",
                    },
                    "user_email": {
                        "type": "string",
                    },
                    "client_msg_id": {
                        "type": "string",
                    },
                    "ts": {
                        "type": "string",
                    },
                    "subtype": {
                        "type": "string",
                    },
                    "event_ts": {
                        "type": "string",
                    },
                    "channel_type": {
                        "type": "string",
                    },
                    "user_id": {
                        "type": "string",
                    },
                    "session_id": {
                        "type": "string",
                    },
                },
                "required": ["channel", "session_id"],
            },
            "content": {
                "type": "object",
                "properties": {
                    "text": {
                        "type": "string",
                    },
                    "files": {
                        "type": "array",
                        "items": {
                            "type": "object",
                            "properties": {
                                "name": {
                                    "type": "string",
                                },
                                "content": {
                                    "type": "string",
                                },
                                "mime_type": {
                                    "type": "string",
                                },
                                "filetype": {
                                    "type": "string",
                                },
                                "size": {
                                    "type": "number",
                                },
                            },
                        },
                    },
                },
            },
        },
        "required": ["message_info", "content"],
    },
}


class SlackOutput(SlackBase):
    def __init__(self, **kwargs):
        super().__init__(info, **kwargs)
        self.fix_formatting = self.get_config("correct_markdown_formatting", True)
        self.streaming_state = {}

    def invoke(self, message, data):
        message_info = data.get("message_info")
        content = data.get("content")
        text = content.get("text")
        stream = content.get("stream")
        first_streamed_chunk = content.get("first_streamed_chunk")
        last_streamed_chunk = content.get("last_streamed_chunk")
        uuid = content.get("uuid")
        channel = message_info.get("channel")
        thread_ts = message_info.get("ts")
        ack_msg_ts = message_info.get("ack_msg_ts")

        if not channel:
            log.error("slack_output: No channel specified in message")
            self.discard_current_message()
            return None

        return {
            "channel": channel,
            "text": text,
            "files": content.get("files"),
            "thread_ts": thread_ts,
            "ack_msg_ts": ack_msg_ts,
            "stream": stream,
            "first_streamed_chunk": first_streamed_chunk,
            "last_streamed_chunk": last_streamed_chunk,
            "uuid": uuid,
        }

    def send_message(self, message):
        try:
            channel = message.get_data("previous:channel")
            messages = message.get_data("previous:text")
            stream = message.get_data("previous:stream")
            files = message.get_data("previous:files") or []
            thread_ts = message.get_data("previous:ts")
            ack_msg_ts = message.get_data("previous:ack_msg_ts")
            first_streamed_chunk = message.get_data("previous:first_streamed_chunk")
            last_streamed_chunk = message.get_data("previous:last_streamed_chunk")
            uuid = message.get_data("previous:uuid")

            if not isinstance(messages, list):
                if messages is not None:
                    messages = [messages]
                else:
                    messages = []

            for index, text in enumerate(messages):
                if not text or not isinstance(text, str):
                    continue

                if self.fix_formatting:
                    text = self.fix_markdown(text)

                if index != 0:
                    text = "\n" + text

                if first_streamed_chunk:
                    streaming_state = self.add_streaming_state(uuid)
                else:
                    streaming_state = self.get_streaming_state(uuid)
                    if not streaming_state:
                        streaming_state = self.add_streaming_state(uuid)

                if stream:
                    if streaming_state.get("completed"):
                        # We can sometimes get a message after the stream has completed
                        continue

                    streaming_state["completed"] = last_streamed_chunk
                    ts = streaming_state.get("ts")
                    if ts:
                        try:
                            self.app.client.chat_update(
                                channel=channel, ts=ts, text=text
                            )
                        except Exception:
                            # It is normal to possibly get an update after the final
                            # message has already arrived and deleted the ack message
                            pass
                    else:
                        response = self.app.client.chat_postMessage(
                            channel=channel, text=text, thread_ts=thread_ts
                        )
                        streaming_state["ts"] = response["ts"]

                else:
                    # Not streaming
                    ts = streaming_state.get("ts")
                    streaming_state["completed"] = True
                    if not ts:
                        self.app.client.chat_postMessage(
                            channel=channel, text=text, thread_ts=thread_ts
                        )
                    # if ts:
                    #     self.app.client.chat_update(channel=channel, ts=ts, text=text)
                    # else:
                    #     self.app.client.chat_postMessage(
                    #         channel=channel, text=text, thread_ts=thread_ts
                    #     )

            for file in files:
                file_content = base64.b64decode(file["content"])
                self.app.client.files_upload_v2(
                    channel=channel,
                    file=file_content,
                    thread_ts=thread_ts,
                    filename=file["name"],
                )
        except Exception as e:
            log.error("Error sending slack message: %s", e)

        super().send_message(message)

        try:
            if ack_msg_ts:
                self.app.client.chat_delete(channel=channel, ts=ack_msg_ts)
        except Exception:
            pass

    def fix_markdown(self, message):
        # Fix links - the LLM is very stubborn about giving markdown links
        # Find [text](http...) and replace with <http...|text>
        message = re.sub(r"\[(.*?)\]\((http.*?)\)", r"<\2|\1>", message)
        # Remove the language specifier from code blocks
        message = re.sub(r"```[a-z]+\n", "```", message)
        # Fix bold
        message = re.sub(r"\*\*(.*?)\*\*", r"*\1*", message)
<<<<<<< HEAD

        # Reformat a table to be Slack compatible
        # This means to first detect a table, then rewrite it in fixed-width font
        # surrounded by triple backticks and proper spacing

        # Detect a table and extract all consecutive rows

        return message

    def convert_markdown_tables(message):
        def markdown_to_fixed_width(match):
            table_str = match.group(0)
            rows = [
                line.strip().split("|")
                for line in table_str.split("\n")
                if line.strip()
            ]
            headers = [cell.strip() for cell in rows[0] if cell.strip()]

            pt = PrettyTable()
            pt.field_names = headers

            for row in rows[2:]:
                pt.add_row([cell.strip() for cell in row if cell.strip()])

            return f"```\n{pt.get_string()}\n```"

        pattern = r"\|.*\|[\n\r]+\|[-:| ]+\|[\n\r]+((?:\|.*\|[\n\r]+)+)"
        return re.sub(pattern, markdown_to_fixed_width, message)
=======
        return message

    def get_streaming_state(self, uuid):
        return self.streaming_state.get(uuid)

    def add_streaming_state(self, uuid):
        state = {
            "create_time": datetime.now(),
        }
        self.streaming_state[uuid] = state
        self.age_out_streaming_state()
        return state

    def delete_streaming_state(self, uuid):
        try:
            del self.streaming_state[uuid]
        except KeyError:
            pass

    def age_out_streaming_state(self, age=60):
        # Note that we can later optimize this by using an array of streaming_state that
        # is ordered by create_time and then we can just remove the first element until
        # we find one that is not expired.
        now = datetime.now()
        for uuid, state in list(self.streaming_state.items()):
            if (now - state["create_time"]).total_seconds() > age:
                del self.streaming_state[uuid]
>>>>>>> b4995206
<|MERGE_RESOLUTION|>--- conflicted
+++ resolved
@@ -246,15 +246,37 @@
         message = re.sub(r"```[a-z]+\n", "```", message)
         # Fix bold
         message = re.sub(r"\*\*(.*?)\*\*", r"*\1*", message)
-<<<<<<< HEAD
 
         # Reformat a table to be Slack compatible
-        # This means to first detect a table, then rewrite it in fixed-width font
-        # surrounded by triple backticks and proper spacing
-
-        # Detect a table and extract all consecutive rows
+        s
 
         return message
+
+    def get_streaming_state(self, uuid):
+        return self.streaming_state.get(uuid)
+
+    def add_streaming_state(self, uuid):
+        state = {
+            "create_time": datetime.now(),
+        }
+        self.streaming_state[uuid] = state
+        self.age_out_streaming_state()
+        return state
+
+    def delete_streaming_state(self, uuid):
+        try:
+            del self.streaming_state[uuid]
+        except KeyError:
+            pass
+
+    def age_out_streaming_state(self, age=60):
+        # Note that we can later optimize this by using an array of streaming_state that
+        # is ordered by create_time and then we can just remove the first element until
+        # we find one that is not expired.
+        now = datetime.now()
+        for uuid, state in list(self.streaming_state.items()):
+            if (now - state["create_time"]).total_seconds() > age:
+                del self.streaming_state[uuid]
 
     def convert_markdown_tables(message):
         def markdown_to_fixed_width(match):
@@ -275,33 +297,4 @@
             return f"```\n{pt.get_string()}\n```"
 
         pattern = r"\|.*\|[\n\r]+\|[-:| ]+\|[\n\r]+((?:\|.*\|[\n\r]+)+)"
-        return re.sub(pattern, markdown_to_fixed_width, message)
-=======
-        return message
-
-    def get_streaming_state(self, uuid):
-        return self.streaming_state.get(uuid)
-
-    def add_streaming_state(self, uuid):
-        state = {
-            "create_time": datetime.now(),
-        }
-        self.streaming_state[uuid] = state
-        self.age_out_streaming_state()
-        return state
-
-    def delete_streaming_state(self, uuid):
-        try:
-            del self.streaming_state[uuid]
-        except KeyError:
-            pass
-
-    def age_out_streaming_state(self, age=60):
-        # Note that we can later optimize this by using an array of streaming_state that
-        # is ordered by create_time and then we can just remove the first element until
-        # we find one that is not expired.
-        now = datetime.now()
-        for uuid, state in list(self.streaming_state.items()):
-            if (now - state["create_time"]).total_seconds() > age:
-                del self.streaming_state[uuid]
->>>>>>> b4995206
+        return re.sub(pattern, markdown_to_fixed_width, message)